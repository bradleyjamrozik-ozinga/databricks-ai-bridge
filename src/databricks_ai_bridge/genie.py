import bisect
import logging
import time
from dataclasses import dataclass
from datetime import datetime
<<<<<<< HEAD
from typing import Optional, Union
=======
from typing import Optional, Union, Any
>>>>>>> 530a4e75
import json

import mlflow
import pandas as pd
import tiktoken
from databricks.sdk import WorkspaceClient

MAX_TOKENS_OF_DATA = 20000
MAX_ITERATIONS = 50


# Define a function to count tokens
def _count_tokens(text):
    encoding = tiktoken.encoding_for_model("gpt-4o")
    return len(encoding.encode(text))

<<<<<<< HEAD
def _to_json_string(data: pd.DataFrame) -> str:
    json_data = data.to_json(orient="records")
    return json.dumps(json_data)
=======
def _to_json_string(data: pd.DataFrame, json_kwargs: Optional[dict[str, Any]] = None) -> str:
    json_string = data.to_json(**json_kwargs)
    return json_string
>>>>>>> 530a4e75

@dataclass
class GenieResponse:
    result: Union[str, list[dict[str, Any]], pd.DataFrame]
    query: Optional[str] = ""
    description: Optional[str] = ""
    conversation_id: Optional[str] = None


@mlflow.trace(span_type="PARSER")
def _parse_query_result(resp) -> Union[str, pd.DataFrame]:
    output = resp["result"]
    if not output:
        return "EMPTY"

    columns = resp["manifest"]["schema"]["columns"]
    header = [str(col["name"]) for col in columns]
    rows = []

    for item in output["data_array"]:
        row = []
        for column, value in zip(columns, item):
            type_name = column["type_name"]
            if value is None:
                row.append(None)
                continue

            if type_name in ["INT", "LONG", "SHORT", "BYTE"]:
                row.append(int(value))
            elif type_name in ["FLOAT", "DOUBLE", "DECIMAL"]:
                row.append(float(value))
            elif type_name == "BOOLEAN":
                row.append(value.lower() == "true")
            elif type_name == "DATE" or type_name == "TIMESTAMP":
                row.append(datetime.strptime(value[:10], "%Y-%m-%d").date())
            elif type_name == "BINARY":
                row.append(bytes(value, "utf-8"))
            else:
                row.append(value)

        rows.append(row)

    dataframe = pd.DataFrame(rows, columns=header)
    query_result = dataframe.to_markdown()
    tokens_used = _count_tokens(query_result)

    # If the full result fits, return it
    if tokens_used <= MAX_TOKENS_OF_DATA:
        return query_result.strip()

    def is_too_big(n):
        return _count_tokens(dataframe.iloc[:n].to_markdown()) > MAX_TOKENS_OF_DATA

    # Use bisect_left to find the cutoff point of rows within the max token data limit in a O(log n) complexity
    # Passing True, as this is the target value we are looking for when _is_too_big returns
    cutoff = bisect.bisect_left(range(len(dataframe) + 1), True, key=is_too_big)

    # Slice to the found limit
    truncated_df = dataframe.iloc[:cutoff]

    # Edge case: Cannot return any rows because of tokens so return an empty string
    if len(truncated_df) == 0:
        return ""

    truncated_result = truncated_df.to_markdown()

    # Double-check edge case if we overshot by one
    if _count_tokens(truncated_result) > MAX_TOKENS_OF_DATA:
        truncated_result = truncated_df.iloc[:-1].to_markdown()

    return truncated_result.strip()

@mlflow.trace(span_type="PARSER")
<<<<<<< HEAD
def _parse_query_result_json(resp) -> Union[str, pd.DataFrame]:
=======
def _parse_query_result_json(resp, json_kwargs: Optional[dict[str, Any]] = None) -> Union[str, pd.DataFrame]:
>>>>>>> 530a4e75
    output = resp["result"]
    if not output:
        return "EMPTY"

    columns = resp["manifest"]["schema"]["columns"]
    header = [str(col["name"]) for col in columns]
    rows = []

    for item in output["data_array"]:
        row = []
        for column, value in zip(columns, item):
            type_name = column["type_name"]
            if value is None:
                row.append(None)
                continue

            if type_name in ["INT", "LONG", "SHORT", "BYTE"]:
                row.append(int(value))
            elif type_name in ["FLOAT", "DOUBLE", "DECIMAL"]:
                row.append(float(value))
            elif type_name == "BOOLEAN":
                row.append(value.lower() == "true")
            elif type_name == "DATE" or type_name == "TIMESTAMP":
                row.append(datetime.strptime(value[:10], "%Y-%m-%d").date())
            elif type_name == "BINARY":
                row.append(bytes(value, "utf-8"))
            else:
                row.append(value)

        rows.append(row)

    dataframe = pd.DataFrame(rows, columns=header)
<<<<<<< HEAD
    query_result = _to_json_string(dataframe)
=======
    query_result = _to_json_string(dataframe, json_kwargs)
>>>>>>> 530a4e75
    tokens_used = _count_tokens(query_result)

    # If the full result fits, return it
    if tokens_used <= MAX_TOKENS_OF_DATA:
        return query_result.strip()

    def is_too_big(n):
<<<<<<< HEAD
        return _count_tokens(_to_json_string(dataframe.iloc[:n])) > MAX_TOKENS_OF_DATA
=======
        return _count_tokens(_to_json_string(dataframe.iloc[:n], json_kwargs)) > MAX_TOKENS_OF_DATA
>>>>>>> 530a4e75

    # Use bisect_left to find the cutoff point of rows within the max token data limit in a O(log n) complexity
    # Passing True, as this is the target value we are looking for when _is_too_big returns
    cutoff = bisect.bisect_left(range(len(dataframe) + 1), True, key=is_too_big)

    # Slice to the found limit
    truncated_df = dataframe.iloc[:cutoff]

    # Edge case: Cannot return any rows because of tokens so return an empty string
    if len(truncated_df) == 0:
        return ""

<<<<<<< HEAD
    truncated_result = _to_json_string(truncated_df)
=======
    truncated_result = _to_json_string(truncated_df, json_kwargs)
>>>>>>> 530a4e75

    # Double-check edge case if we overshot by one
    if _count_tokens(truncated_result) > MAX_TOKENS_OF_DATA:
        truncated_result = _to_json_string(truncated_df.iloc[:-1])

    return truncated_result.strip()


class Genie:
    def __init__(self, space_id, client: Optional["WorkspaceClient"] = None):
        self.space_id = space_id
        workspace_client = client or WorkspaceClient()
        self.genie = workspace_client.genie
        self.description = self.genie.get_space(space_id).description
        self.headers = {
            "Accept": "application/json",
            "Content-Type": "application/json",
        }

    @mlflow.trace()
    def start_conversation(self, content):
        resp = self.genie._api.do(
            "POST",
            f"/api/2.0/genie/spaces/{self.space_id}/start-conversation",
            body={"content": content},
            headers=self.headers,
        )
        return resp

    @mlflow.trace()
    def create_message(self, conversation_id, content):
        resp = self.genie._api.do(
            "POST",
            f"/api/2.0/genie/spaces/{self.space_id}/conversations/{conversation_id}/messages",
            body={"content": content},
            headers=self.headers,
        )
        return resp

    @mlflow.trace()
<<<<<<< HEAD
    def poll_for_result(self, conversation_id, message_id, return_data_as_json: bool = False):
        @mlflow.trace()
        def poll_query_results(attachment_id, query_str, description, conversation_id=conversation_id):
=======
    def poll_for_result(self, conversation_id, message_id, return_data_as_json: bool = False, json_kwargs: Optional[dict[str, Any]] = None):
        @mlflow.trace()
        def poll_query_results(attachment_id, query_str, description, poll_conversation_id=conversation_id, parsing_as_json = False, parsing_json_kwargs=None):
>>>>>>> 530a4e75
            iteration_count = 0
            while iteration_count < MAX_ITERATIONS:
                iteration_count += 1
                resp = self.genie._api.do(
                    "GET",
                    f"/api/2.0/genie/spaces/{self.space_id}/conversations/{poll_conversation_id}/messages/{message_id}/attachments/{attachment_id}/query-result",
                    headers=self.headers,
                )["statement_response"]
                state = resp["status"]["state"]
                returned_conversation_id = resp.get("conversation_id", None)
                if state == "SUCCEEDED":
<<<<<<< HEAD
                    do_parse = _parse_query_result_json if return_data_as_json is True else _parse_query_result
                    result = do_parse(resp)
=======
                    if parsing_as_json is True: # python truthy values are funky
                        # allow custom json parsing options but default to orient=records if not supplied
                        if parsing_json_kwargs is None:
                            parsing_json_kwargs = {}
                        if "orient" not in parsing_json_kwargs:
                            parsing_json_kwargs["orient"] = "records"

                        result = json.loads(_parse_query_result_json(resp, parsing_json_kwargs))
                    else:
                        result = _parse_query_result(resp)
>>>>>>> 530a4e75
                    return GenieResponse(result, query_str, description, returned_conversation_id)
                elif state in ["RUNNING", "PENDING"]:
                    logging.debug("Waiting for query result...")
                    time.sleep(5)
                else:
                    return GenieResponse(
                        f"No query result: {resp['state']}", query_str, description, returned_conversation_id
                    )
            return GenieResponse(
                f"Genie query for result timed out after {MAX_ITERATIONS} iterations of 5 seconds",
                query_str,
                description,
<<<<<<< HEAD
                conversation_id
=======
                poll_conversation_id
>>>>>>> 530a4e75
            )

        @mlflow.trace()
        def poll_result():
            iteration_count = 0
            while iteration_count < MAX_ITERATIONS:
                iteration_count += 1
                resp = self.genie._api.do(
                    "GET",
                    f"/api/2.0/genie/spaces/{self.space_id}/conversations/{conversation_id}/messages/{message_id}",
                    headers=self.headers,
                )
                returned_conversation_id = resp.get("conversation_id", None)
                if resp["status"] == "COMPLETED":
                    attachment = next((r for r in resp["attachments"] if "query" in r), None)
                    if attachment:
                        query_obj = attachment["query"]
                        description = query_obj.get("description", "")
                        query_str = query_obj.get("query", "")
                        attachment_id = attachment["attachment_id"]
<<<<<<< HEAD
                        return poll_query_results(attachment_id, query_str, description, returned_conversation_id)
=======
                        return poll_query_results(attachment_id, query_str, description, returned_conversation_id, return_data_as_json, json_kwargs)
>>>>>>> 530a4e75
                    if resp["status"] == "COMPLETED":
                        text_content = next(r for r in resp["attachments"] if "text" in r)["text"][
                            "content"
                        ]
                        return GenieResponse(result=text_content, conversation_id=returned_conversation_id)
                elif resp["status"] in {"CANCELLED", "QUERY_RESULT_EXPIRED"}:
                    return GenieResponse(result=f"Genie query {resp['status'].lower()}.")
                elif resp["status"] == "FAILED":
                    return GenieResponse(
                        result=f"Genie query failed with error: {resp.get('error', 'Unknown error')}"
                    )
                # includes EXECUTING_QUERY, Genie can retry after this status
                else:
                    logging.debug(f"Waiting...: {resp['status']}")
                    time.sleep(5)
            return GenieResponse(
                f"Genie query timed out after {MAX_ITERATIONS} iterations of 5 seconds",
                conversation_id=conversation_id
            )

        return poll_result()

    @mlflow.trace()
    def ask_question(self, question, conversation_id: Optional[str] = None, result_as_json: bool = False):
        # check if a conversation_id is supplied
        # if yes, continue an existing genie conversation
        # otherwise start a new conversation
        if not conversation_id:
            resp = self.start_conversation(question)
        else:
            resp = self.create_message(conversation_id, question)
        genie_response =  self.poll_for_result(resp["conversation_id"], resp["message_id"], result_as_json)
        if not genie_response.conversation_id:
            genie_response.conversation_id = resp["conversation_id"]
        return genie_response<|MERGE_RESOLUTION|>--- conflicted
+++ resolved
@@ -3,11 +3,7 @@
 import time
 from dataclasses import dataclass
 from datetime import datetime
-<<<<<<< HEAD
-from typing import Optional, Union
-=======
 from typing import Optional, Union, Any
->>>>>>> 530a4e75
 import json
 
 import mlflow
@@ -24,15 +20,9 @@
     encoding = tiktoken.encoding_for_model("gpt-4o")
     return len(encoding.encode(text))
 
-<<<<<<< HEAD
-def _to_json_string(data: pd.DataFrame) -> str:
-    json_data = data.to_json(orient="records")
-    return json.dumps(json_data)
-=======
 def _to_json_string(data: pd.DataFrame, json_kwargs: Optional[dict[str, Any]] = None) -> str:
     json_string = data.to_json(**json_kwargs)
     return json_string
->>>>>>> 530a4e75
 
 @dataclass
 class GenieResponse:
@@ -106,11 +96,7 @@
     return truncated_result.strip()
 
 @mlflow.trace(span_type="PARSER")
-<<<<<<< HEAD
-def _parse_query_result_json(resp) -> Union[str, pd.DataFrame]:
-=======
 def _parse_query_result_json(resp, json_kwargs: Optional[dict[str, Any]] = None) -> Union[str, pd.DataFrame]:
->>>>>>> 530a4e75
     output = resp["result"]
     if not output:
         return "EMPTY"
@@ -143,11 +129,7 @@
         rows.append(row)
 
     dataframe = pd.DataFrame(rows, columns=header)
-<<<<<<< HEAD
-    query_result = _to_json_string(dataframe)
-=======
     query_result = _to_json_string(dataframe, json_kwargs)
->>>>>>> 530a4e75
     tokens_used = _count_tokens(query_result)
 
     # If the full result fits, return it
@@ -155,11 +137,7 @@
         return query_result.strip()
 
     def is_too_big(n):
-<<<<<<< HEAD
-        return _count_tokens(_to_json_string(dataframe.iloc[:n])) > MAX_TOKENS_OF_DATA
-=======
         return _count_tokens(_to_json_string(dataframe.iloc[:n], json_kwargs)) > MAX_TOKENS_OF_DATA
->>>>>>> 530a4e75
 
     # Use bisect_left to find the cutoff point of rows within the max token data limit in a O(log n) complexity
     # Passing True, as this is the target value we are looking for when _is_too_big returns
@@ -172,11 +150,7 @@
     if len(truncated_df) == 0:
         return ""
 
-<<<<<<< HEAD
-    truncated_result = _to_json_string(truncated_df)
-=======
     truncated_result = _to_json_string(truncated_df, json_kwargs)
->>>>>>> 530a4e75
 
     # Double-check edge case if we overshot by one
     if _count_tokens(truncated_result) > MAX_TOKENS_OF_DATA:
@@ -217,15 +191,9 @@
         return resp
 
     @mlflow.trace()
-<<<<<<< HEAD
-    def poll_for_result(self, conversation_id, message_id, return_data_as_json: bool = False):
-        @mlflow.trace()
-        def poll_query_results(attachment_id, query_str, description, conversation_id=conversation_id):
-=======
     def poll_for_result(self, conversation_id, message_id, return_data_as_json: bool = False, json_kwargs: Optional[dict[str, Any]] = None):
         @mlflow.trace()
         def poll_query_results(attachment_id, query_str, description, poll_conversation_id=conversation_id, parsing_as_json = False, parsing_json_kwargs=None):
->>>>>>> 530a4e75
             iteration_count = 0
             while iteration_count < MAX_ITERATIONS:
                 iteration_count += 1
@@ -237,10 +205,6 @@
                 state = resp["status"]["state"]
                 returned_conversation_id = resp.get("conversation_id", None)
                 if state == "SUCCEEDED":
-<<<<<<< HEAD
-                    do_parse = _parse_query_result_json if return_data_as_json is True else _parse_query_result
-                    result = do_parse(resp)
-=======
                     if parsing_as_json is True: # python truthy values are funky
                         # allow custom json parsing options but default to orient=records if not supplied
                         if parsing_json_kwargs is None:
@@ -251,7 +215,6 @@
                         result = json.loads(_parse_query_result_json(resp, parsing_json_kwargs))
                     else:
                         result = _parse_query_result(resp)
->>>>>>> 530a4e75
                     return GenieResponse(result, query_str, description, returned_conversation_id)
                 elif state in ["RUNNING", "PENDING"]:
                     logging.debug("Waiting for query result...")
@@ -264,11 +227,7 @@
                 f"Genie query for result timed out after {MAX_ITERATIONS} iterations of 5 seconds",
                 query_str,
                 description,
-<<<<<<< HEAD
-                conversation_id
-=======
                 poll_conversation_id
->>>>>>> 530a4e75
             )
 
         @mlflow.trace()
@@ -289,11 +248,7 @@
                         description = query_obj.get("description", "")
                         query_str = query_obj.get("query", "")
                         attachment_id = attachment["attachment_id"]
-<<<<<<< HEAD
-                        return poll_query_results(attachment_id, query_str, description, returned_conversation_id)
-=======
                         return poll_query_results(attachment_id, query_str, description, returned_conversation_id, return_data_as_json, json_kwargs)
->>>>>>> 530a4e75
                     if resp["status"] == "COMPLETED":
                         text_content = next(r for r in resp["attachments"] if "text" in r)["text"][
                             "content"
